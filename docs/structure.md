--- conflicted
+++ resolved
@@ -46,12 +46,7 @@
   |- README.md
 ```
 
-<<<<<<< HEAD
 The time and frequency grids $$\{\tau_k(R)\}_{k=1}^n$$, $$\{\omega_j(R)\}_{j=1}^n$$ and the integration weights $$\{\gamma_k(R)\}_{k=1}^n$$, $$\{\sigma_j(R)\}_{j=1}^n$$ are tabulated (hard coded) in the module 'minimax_tau.f90' and 'minimax_omega.f90' for various ranges $$R$$ of interest for solids and molecules. The module 'minimax_grids.f90' calculates the weights $$\{\delta_{kj}\}_{k,j=1}^n$$, $$\{\eta_{jk}\}_{k,j=1}^n$$, $$\{\lambda_{kj}\}_{k,j=1}^n$$ of cosine and sine transforms during the runtime of the program. 'minimax_grids.f90' also provides the duality error $$\Delta_{\text{CT}}$$. 'minimax_utils.f90' contains auxiliary procedures and data structures for the main minimax routines.
-=======
-The time and frequency grids \\(\\{\tau_k(R)\\}_{k=1}^n\\), \\(\\{\omega_j(R)\\}_{j=1}^n\\) and the integration weights \\(\\{\gamma_k(R)\\}_{k=1}^n\\), \\(\\{\sigma_j(R)\\}_{j=1}^n\\) are tabulated (hard coded) in the module 'minimax\_tau.f90' and 'minimax\_omega.f90' for various ranges \\(R\\) of interest for solids and molecules. The module 'minimax\_grids.f90' calculates the weights \\(\\{\delta_{kj}\\}_{k,j=1}^n\\), \\(\\{\eta_{jk}\\}_{k,j=1}^n\\), \\(\\{\lambda_{kj}\\}_{k,j=1}^n\\) of cosine and sine transforms during the runtime of the program. 'minimax\_grids.f90' also provides the duality error \\(\Delta_{\text{CT}}\\). 'minimax\_utils.f90' contains auxiliary procedures and data structures for the main minimax routines.
-
->>>>>>> 69585f5b
 <button onclick="goBack()">Go Back</button>
 
 <script>
